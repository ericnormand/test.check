(ns clojure.test.check.random-test
  "Tests of the custom RNG. This is a little weird since the subject
  of the tests (the random number generator) is also the primary
  internal driver of the tests, but hopefully it will still be
  meaningful."
  (:require [clojure.test.check.clojure-test :refer [defspec]]
            [clojure.test.check.generators :as gen]
            [clojure.test.check.properties :as prop]
            [clojure.test.check.random :as random]))

(def gen-split-steps
  (gen/list (gen/elements [:left :right])))

(defn apply-split-steps
  [rng steps]
  (reduce (fn [rng step]
            (let [[rng1 rng2] (random/split rng)]
              (case step :left rng1 :right rng2)))
          rng
          steps))

(def gen-seed
  (let [gen-int (gen/choose 0 Integer/MAX_VALUE)]
    (gen/fmap (fn [[s1 s2]]
                (bit-or s1 (bit-shift-left s2 32)))
              (gen/tuple gen-int gen-int))))

(defspec determinism-spec
  (prop/for-all [seed gen-seed
                 steps gen-split-steps]
    (let [r1 (random/make-random seed)
          r2 (random/make-random seed)]
      (= (-> r1 (apply-split-steps steps) (random/rand-long))
         (-> r2 (apply-split-steps steps) (random/rand-long))))))

(defn get-256-longs
  [rng]
  (map random/rand-long
       (nth (iterate #(mapcat random/split %) [rng]) 8)))

;; this spec is only statistically certain to pass, not logically
;; certain. The probability of a false failure (1/2^16384 or so) is
;; low enough to ignore.
(defspec different-states-spec
  (prop/for-all [seed gen-seed
                 pre-steps gen-split-steps
                 post-steps-1 gen-split-steps
                 post-steps-2 gen-split-steps]
    (let [r (random/make-random seed)
          r' (apply-split-steps r pre-steps)
          [r1 r2] (random/split r')
          r1' (apply-split-steps r1 post-steps-1)
          r2' (apply-split-steps r2 post-steps-2)]
      ;; r1' and r2' should not somehow be in the same state
      (not= (get-256-longs r1')
            (get-256-longs r2')))))

;; Tests of the particular JavaUtilSplittableRandom impl, by
;; comparing with java.util.SplittableRandom on Java 8
(when (try (Class/forName "java.util.SplittableRandom")
           (catch ClassNotFoundException e))
  (eval
   '(defspec java-util-splittable-random-spec
      (prop/for-all [seed gen-seed
                     steps gen-split-steps]
        (let [immutable-rng (apply-split-steps
                             (random/make-java-util-splittable-random seed)
                             steps)
              mutable-rng
              ^java.util.SplittableRandom
              (reduce (fn [^java.util.SplittableRandom rng step]
                        (let [rng2 (.split rng)]
                          (case step :left rng :right rng2)))
                      (java.util.SplittableRandom. seed)
                      steps)]
<<<<<<< HEAD
          (= (random/rand-long immutable-rng)
             (.nextLong mutable-rng)))))))

(defspec split-n-spec 40
  (prop/for-all [seed gen-seed
                 n gen/nat]
    (let [rng (random/make-random seed)]
      ;; checking that split-n returns the same generators that we
      ;; would get by doing a particular series of splits manually
      (= (map random/rand-long (random/split-n rng n))
         (map random/rand-long
              (if (zero? n)
                []
                (loop [v [], rng rng]
                  (if (= (dec n) (count v))
                    (conj v rng)
                    (let [[rng1 rng2] (random/split rng)]
                      (recur (conj v rng2) rng1))))))))))
=======
               (= (random/rand-long immutable-rng)
                  (.nextLong mutable-rng))))))

  ;; same test but for rand-double
  (eval
   '(defspec java-util-splittable-random-spec-double
      (prop/for-all [seed gen-seed
                     steps gen-split-steps]
        (let [immutable-rng (apply-split-steps
                             (random/make-java-util-splittable-random seed)
                             steps)
              mutable-rng
              ^java.util.SplittableRandom
              (reduce (fn [^java.util.SplittableRandom rng step]
                        (let [rng2 (.split rng)]
                          (case step :left rng :right rng2)))
                      (java.util.SplittableRandom. seed)
                      steps)]
               (= (random/rand-double immutable-rng)
                  (.nextDouble mutable-rng)))))))
>>>>>>> 590cfae1
<|MERGE_RESOLUTION|>--- conflicted
+++ resolved
@@ -73,28 +73,8 @@
                           (case step :left rng :right rng2)))
                       (java.util.SplittableRandom. seed)
                       steps)]
-<<<<<<< HEAD
           (= (random/rand-long immutable-rng)
-             (.nextLong mutable-rng)))))))
-
-(defspec split-n-spec 40
-  (prop/for-all [seed gen-seed
-                 n gen/nat]
-    (let [rng (random/make-random seed)]
-      ;; checking that split-n returns the same generators that we
-      ;; would get by doing a particular series of splits manually
-      (= (map random/rand-long (random/split-n rng n))
-         (map random/rand-long
-              (if (zero? n)
-                []
-                (loop [v [], rng rng]
-                  (if (= (dec n) (count v))
-                    (conj v rng)
-                    (let [[rng1 rng2] (random/split rng)]
-                      (recur (conj v rng2) rng1))))))))))
-=======
-               (= (random/rand-long immutable-rng)
-                  (.nextLong mutable-rng))))))
+             (.nextLong mutable-rng))))))
 
   ;; same test but for rand-double
   (eval
@@ -111,6 +91,21 @@
                           (case step :left rng :right rng2)))
                       (java.util.SplittableRandom. seed)
                       steps)]
-               (= (random/rand-double immutable-rng)
-                  (.nextDouble mutable-rng)))))))
->>>>>>> 590cfae1
+          (= (random/rand-double immutable-rng)
+             (.nextDouble mutable-rng)))))))
+
+(defspec split-n-spec 40
+  (prop/for-all [seed gen-seed
+                 n gen/nat]
+    (let [rng (random/make-random seed)]
+      ;; checking that split-n returns the same generators that we
+      ;; would get by doing a particular series of splits manually
+      (= (map random/rand-long (random/split-n rng n))
+         (map random/rand-long
+              (if (zero? n)
+                []
+                (loop [v [], rng rng]
+                  (if (= (dec n) (count v))
+                    (conj v rng)
+                    (let [[rng1 rng2] (random/split rng)]
+                      (recur (conj v rng2) rng1))))))))))