--- conflicted
+++ resolved
@@ -368,14 +368,6 @@
   (prop/for-all [v (gen/not-empty (gen/vector gen/boolean))]
                 (not-empty v)))
 
-<<<<<<< HEAD
-;; elements throws a helpful exception when called on an empty collection
-;; ---------------------------------------------------------------------------
-
-(deftest elements-with-empty
-  (let [t (is (thrown? clojure.lang.ExceptionInfo (gen/elements ())))]
-    (is (= () (-> t ex-data :collection)))))
-=======
 ;; no-shrink works
 ;; ---------------------------------------------------------------------------
 
@@ -392,4 +384,10 @@
                     true
                     (= (:fail result)
                        (-> result :shrunk :smallest))))))
->>>>>>> e4379f71
+
+;; elements throws a helpful exception when called on an empty collection
+;; ---------------------------------------------------------------------------
+
+(deftest elements-with-empty
+  (let [t (is (thrown? clojure.lang.ExceptionInfo (gen/elements ())))]
+    (is (= () (-> t ex-data :collection)))))
